--- conflicted
+++ resolved
@@ -25,12 +25,7 @@
     set_peft_model_state_dict,
 )
 from transformers import AutoModelForCausalLM, AutoTokenizer, LlamaTokenizer, LlamaConfig, AutoModel  # noqa: F402
-<<<<<<< HEAD
-# from models.modeling_llama2 import LlamaForCausalLM
 from transformers import LlamaForCausalLM
-=======
-from models import LlamaForCausalLM
->>>>>>> 2bf40b4a
 from transformers import Trainer
 import copy
 from peft import PrefixTuningConfig
